--- conflicted
+++ resolved
@@ -3,6 +3,7 @@
 import (
 	"github.com/hbagdi/deck/utils"
 	"github.com/hbagdi/go-kong/kong"
+	"github.com/pkg/errors"
 )
 
 // Config can be used to skip exporting certain entities
@@ -16,265 +17,6 @@
 	SelectorTags []string
 }
 
-<<<<<<< HEAD
-// GetState queries Kong for all entities using client and
-// constructs a structured state.
-func GetState(client *kong.Client, config Config) (*state.KongState, error) {
-	raw, err := Get(client, config)
-	if err != nil {
-		return nil, errors.Wrap(err, "loading entities from kong")
-	}
-	kongState, err := state.NewKongState()
-	if err != nil {
-		return nil, errors.Wrap(err, "creating new in-memory state of Kong")
-	}
-	for _, s := range raw.Services {
-		if utils.Empty(s.Name) {
-			return nil, errors.New("service '" + *s.ID + "' does not" +
-				" have a name. decK needs services to be named.")
-		}
-		err := kongState.Services.Add(state.Service{Service: *s})
-		if err != nil {
-			return nil, errors.Wrap(err, "inserting service into state")
-		}
-	}
-	for _, r := range raw.Routes {
-		if utils.Empty(r.Name) {
-			return nil, errors.New("route '" + *r.ID + "' does not" +
-				" have a name. decK needs routes to be named.")
-		}
-		s, err := kongState.Services.Get(*r.Service.ID)
-		if err != nil {
-			return nil, errors.Wrapf(err,
-				"looking up service '%v' for route '%v'",
-				*r.Service.ID, *r.Name)
-		}
-		r.Service = s.DeepCopy()
-		err = kongState.Routes.Add(state.Route{Route: *r})
-		if err != nil {
-			return nil, errors.Wrap(err, "inserting route into state")
-		}
-	}
-	if !config.SkipConsumers {
-		for _, c := range raw.Consumers {
-			if utils.Empty(c.Username) {
-				return nil, errors.New("consumer '" + *c.ID + "' does not" +
-					" have a username. decK needs consumers to have " +
-					"If you're using custom_id, " +
-					"please set the username of the consumer " +
-					"same as the custom_id.")
-			}
-			err := kongState.Consumers.Add(state.Consumer{Consumer: *c})
-			if err != nil {
-				return nil, errors.Wrap(err, "inserting consumer into state")
-			}
-		}
-		for _, cred := range raw.KeyAuths {
-			consumer, err := kongState.Consumers.Get(*cred.Consumer.ID)
-			if err != nil {
-				// key could belong to a consumer which is not part
-				// of this sub-set of the entire data-base
-				if err == state.ErrNotFound {
-					continue
-				}
-				return nil, errors.Wrapf(err,
-					"looking up consumer '%v' for key-auth '%v'",
-					*cred.Consumer.ID, *cred.ID)
-			}
-			cred.Consumer = consumer.DeepCopy()
-			err = kongState.KeyAuths.Add(state.KeyAuth{KeyAuth: *cred})
-			if err != nil {
-				return nil, errors.Wrap(err, "inserting key-auth into state")
-			}
-		}
-		for _, cred := range raw.HMACAuths {
-			consumer, err := kongState.Consumers.Get(*cred.Consumer.ID)
-			if err != nil {
-				// key could belong to a consumer which is not part
-				// of this sub-set of the entire data-base
-				if err == state.ErrNotFound && len(config.SelectorTags) > 0 {
-					continue
-				}
-				return nil, errors.Wrapf(err,
-					"looking up consumer '%v' for hmac-auth '%v'",
-					*cred.Consumer.ID, *cred.ID)
-			}
-			cred.Consumer = consumer.DeepCopy()
-			err = kongState.HMACAuths.Add(state.HMACAuth{HMACAuth: *cred})
-			if err != nil {
-				return nil, errors.Wrap(err, "inserting hmac-auth into state")
-			}
-		}
-		for _, cred := range raw.JWTAuths {
-			consumer, err := kongState.Consumers.Get(*cred.Consumer.ID)
-			if err != nil {
-				// key could belong to a consumer which is not part
-				// of this sub-set of the entire data-base
-				if err == state.ErrNotFound && len(config.SelectorTags) > 0 {
-					continue
-				}
-				return nil, errors.Wrapf(err,
-					"looking up consumer '%v' for jwt '%v'",
-					*cred.Consumer.ID, *cred.ID)
-			}
-			cred.Consumer = consumer.DeepCopy()
-			err = kongState.JWTAuths.Add(state.JWTAuth{JWTAuth: *cred})
-			if err != nil {
-				return nil, errors.Wrap(err, "inserting jwt into state")
-			}
-		}
-		for _, cred := range raw.BasicAuths {
-			consumer, err := kongState.Consumers.Get(*cred.Consumer.ID)
-			if err != nil {
-				// key could belong to a consumer which is not part
-				// of this sub-set of the entire data-base
-				if err == state.ErrNotFound {
-					continue
-				}
-				return nil, errors.Wrapf(err,
-					"looking up consumer '%v' for basic-auth '%v'",
-					*cred.Consumer.ID, *cred.ID)
-			}
-			cred.Consumer = consumer.DeepCopy()
-			err = kongState.BasicAuths.Add(state.BasicAuth{BasicAuth: *cred})
-			if err != nil {
-				return nil, errors.Wrap(err, "inserting basic-auth into state")
-			}
-		}
-		for _, cred := range raw.Oauth2Creds {
-			consumer, err := kongState.Consumers.Get(*cred.Consumer.ID)
-			if err != nil {
-				// key could belong to a consumer which is not part
-				// of this sub-set of the entire data-base
-				if err == state.ErrNotFound && len(config.SelectorTags) > 0 {
-					continue
-				}
-				return nil, errors.Wrapf(err,
-					"looking up consumer '%v' for oauth2 '%v'",
-					*cred.Consumer.ID, *cred.ID)
-			}
-			cred.Consumer = consumer.DeepCopy()
-			err = kongState.Oauth2Creds.Add(state.Oauth2Credential{Oauth2Credential: *cred})
-			if err != nil {
-				return nil, errors.Wrap(err, "inserting oauth2-cred into state")
-			}
-		}
-		for _, cred := range raw.ACLGroups {
-			consumer, err := kongState.Consumers.Get(*cred.Consumer.ID)
-			if err != nil {
-				// key could belong to a consumer which is not part
-				// of this sub-set of the entire data-base
-				if err == state.ErrNotFound && len(config.SelectorTags) > 0 {
-					continue
-				}
-				return nil, errors.Wrapf(err,
-					"looking up consumer '%v' for acl '%v'",
-					*cred.Consumer.ID, *cred.Group)
-			}
-			cred.Consumer = consumer.DeepCopy()
-			err = kongState.ACLGroups.Add(state.ACLGroup{ACLGroup: *cred})
-			if err != nil {
-				return nil, errors.Wrap(err, "inserting basic-auth into state")
-			}
-		}
-	}
-	for _, u := range raw.Upstreams {
-		if utils.Empty(u.Name) {
-			return nil, errors.New("upstream '" + *u.ID + "' does not" +
-				" have a name. decK needs upstreams to be named.")
-		}
-		err := kongState.Upstreams.Add(state.Upstream{Upstream: *u})
-		if err != nil {
-			return nil, errors.Wrap(err, "inserting upstream into state")
-		}
-	}
-	for _, t := range raw.Targets {
-		u, err := kongState.Upstreams.Get(*t.Upstream.ID)
-		if err != nil {
-			return nil, errors.Wrapf(err,
-				"looking up upstream '%v' for target '%v'",
-				*t.Upstream.ID, *t.Target)
-		}
-		t.Upstream = u.DeepCopy()
-		err = kongState.Targets.Add(state.Target{Target: *t})
-		if err != nil {
-			return nil, errors.Wrap(err, "inserting target into state")
-		}
-	}
-
-	for _, c := range raw.Certificates {
-		err := kongState.Certificates.Add(state.Certificate{Certificate: *c})
-		if err != nil {
-			return nil, errors.Wrap(err, "inserting certificate into state")
-		}
-	}
-
-	for _, c := range raw.CACertificates {
-		err := kongState.CACertificates.Add(state.CACertificate{
-			CACertificate: *c,
-		})
-		if err != nil {
-			return nil, errors.Wrap(err, "inserting ca_certificate into state")
-		}
-	}
-
-	for _, p := range raw.Plugins {
-		relations := 0
-		if p.Service != nil {
-			relations++
-		}
-		if p.Route != nil {
-			relations++
-		}
-		if p.Consumer != nil {
-			relations++
-		}
-		if relations > 1 {
-			panic("plugins on a combination of route/service/consumer " +
-				"are not yet supported by decK")
-		}
-		if p.Service != nil {
-			s, err := kongState.Services.Get(*p.Service.ID)
-			if err != nil {
-				return nil, errors.Wrapf(err,
-					"looking up service '%v' for plugin '%v'",
-					*p.Service.ID, *p.Name)
-			}
-			p.Service = s.DeepCopy()
-		}
-		if p.Route != nil {
-			r, err := kongState.Routes.Get(*p.Route.ID)
-			if err != nil {
-				return nil, errors.Wrapf(err,
-					"looking up route '%v' for plugin '%v'",
-					*p.Route.ID, *p.Name)
-			}
-			p.Route = r.DeepCopy()
-		}
-		if p.Consumer != nil {
-			// if consumer export is disabled, do not export
-			// plugins associated with consumers as well
-			if config.SkipConsumers {
-				continue
-			}
-			c, err := kongState.Consumers.Get(*p.Consumer.ID)
-			if err != nil {
-				return nil, errors.Wrapf(err,
-					"looking up consumer '%v' for plugin '%v'",
-					*p.Consumer.ID, *p.Name)
-			}
-			p.Consumer = c.DeepCopy()
-		}
-		err := kongState.Plugins.Add(state.Plugin{Plugin: *p})
-		if err != nil {
-			return nil, errors.Wrap(err, "inserting plugins into state")
-		}
-	}
-	return kongState, nil
-}
-
-=======
->>>>>>> d8d3494b
 func newOpt(tags []string) *kong.ListOpt {
 	opt := new(kong.ListOpt)
 	opt.Size = 1000
@@ -327,70 +69,24 @@
 	}
 	state.SNIs = snis
 
-<<<<<<< HEAD
+	upstreams, err := GetAllUpstreams(client, config.SelectorTags)
+	if err != nil {
+		return nil, errors.Wrap(err, "upstreams")
+	}
+	state.Upstreams = upstreams
+
+	targets, err := GetAllTargets(client, upstreams, config.SelectorTags)
+	if err != nil {
+		return nil, errors.Wrap(err, "targets")
+	}
+	state.Targets = targets
+
 	if !config.SkipConsumers {
 		consumers, err := GetAllConsumers(client, config.SelectorTags)
 		if err != nil {
-			return nil, errors.Wrap(err, "consumers")
+			return nil, err
 		}
 		state.Consumers = consumers
-	}
-
-=======
->>>>>>> d8d3494b
-	upstreams, err := GetAllUpstreams(client, config.SelectorTags)
-	if err != nil {
-		return nil, errors.Wrap(err, "upstreams")
-	}
-	state.Upstreams = upstreams
-
-	targets, err := GetAllTargets(client, upstreams, config.SelectorTags)
-	if err != nil {
-		return nil, errors.Wrap(err, "targets")
-	}
-	state.Targets = targets
-
-<<<<<<< HEAD
-	keyAuths, err := GetAllKeyAuths(client, config.SelectorTags)
-	if err != nil {
-		return nil, errors.Wrap(err, "key-auth credentials")
-	}
-	state.KeyAuths = keyAuths
-
-	hmacAuths, err := GetAllHMACAuths(client, config.SelectorTags)
-	if err != nil {
-		return nil, errors.Wrap(err, "HMAC credentials")
-	}
-	state.HMACAuths = hmacAuths
-
-	jwtAuths, err := GetAllJWTAuths(client, config.SelectorTags)
-	if err != nil {
-		return nil, errors.Wrap(err, "JWT credentials")
-	}
-	state.JWTAuths = jwtAuths
-
-	basicAuths, err := GetAllBasicAuths(client, config.SelectorTags)
-	if err != nil {
-		return nil, errors.Wrap(err, "basic-auth credentials")
-	}
-	state.BasicAuths = basicAuths
-
-	oauth2Creds, err := GetAllOauth2Creds(client, config.SelectorTags)
-	if err != nil {
-		return nil, errors.Wrap(err, "oauth2 credentials")
-	}
-	state.Oauth2Creds = oauth2Creds
-
-	aclGroups, err := GetAllACLGroups(client, config.SelectorTags)
-	if err != nil {
-		return nil, errors.Wrap(err, "ACL groups")
-=======
-	if !config.SkipConsumers {
-		consumers, err := GetAllConsumers(client, config.SelectorTags)
-		if err != nil {
-			return nil, err
-		}
-		state.Consumers = consumers
 
 		keyAuths, err := GetAllKeyAuths(client, config.SelectorTags)
 		if err != nil {
@@ -427,7 +123,6 @@
 			return nil, err
 		}
 		state.ACLGroups = aclGroups
->>>>>>> d8d3494b
 	}
 
 	return &state, nil
